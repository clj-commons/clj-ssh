--- conflicted
+++ resolved
@@ -87,11 +87,7 @@
 Via [clojars](http://clojars.org) and
 [Leiningen](http://github.com/technomancy/leiningen).
 
-<<<<<<< HEAD
-    :dependencies [clj-ssh "0.3.0"]
-=======
     :dependencies [clj-ssh "0.3.1"]
->>>>>>> d1170769
 
 or your favourite maven repository aware tool.
 
