--- conflicted
+++ resolved
@@ -27,15 +27,9 @@
       (.invoke obj (into-array Object args))))
 
 (defn get-field
-<<<<<<< HEAD
-  "Access to private or protected field. field-name is a symbol or
-   keyword."
-  [klass field-name obj]
-=======
   "Access to private or protected field.  field-name is a symbol or
   keyword."
   [^Class klass field-name obj]
->>>>>>> 8a952604
   (->
    klass
    (.getDeclaredField (name field-name))
