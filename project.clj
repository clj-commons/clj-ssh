(def agentproxy-version "0.0.9")

(defproject clj-ssh "0.5.13-SNAPSHOT"
  :description "Library for using SSH from clojure."
  :url "https://github.com/hugoduncan/clj-ssh"
  :license {:name "Eclipse Public License"
            :url "http://www.eclipse.org/legal/epl-v10.html"}
  :dependencies [[org.clojure/clojure "1.8.0"]
                 [org.clojure/tools.logging "0.2.6"
                  :exclusions [org.clojure/clojure]]
                 [com.jcraft/jsch.agentproxy.usocket-jna ~agentproxy-version]
                 [com.jcraft/jsch.agentproxy.usocket-nc ~agentproxy-version]
                 [com.jcraft/jsch.agentproxy.sshagent ~agentproxy-version]
                 [com.jcraft/jsch.agentproxy.pageant ~agentproxy-version]
                 [com.jcraft/jsch.agentproxy.core ~agentproxy-version]
                 [com.jcraft/jsch.agentproxy.jsch ~agentproxy-version]
<<<<<<< HEAD
                 [com.jcraft/jsch "0.1.53"]]
  :jvm-opts ["-Djava.awt.headless=true"])
=======
                 [com.jcraft/jsch "0.1.51"]]
  :jvm-opts ["-Djava.awt.headless=true"])
>>>>>>> f3640d01
<|MERGE_RESOLUTION|>--- conflicted
+++ resolved
@@ -14,10 +14,5 @@
                  [com.jcraft/jsch.agentproxy.pageant ~agentproxy-version]
                  [com.jcraft/jsch.agentproxy.core ~agentproxy-version]
                  [com.jcraft/jsch.agentproxy.jsch ~agentproxy-version]
-<<<<<<< HEAD
                  [com.jcraft/jsch "0.1.53"]]
   :jvm-opts ["-Djava.awt.headless=true"])
-=======
-                 [com.jcraft/jsch "0.1.51"]]
-  :jvm-opts ["-Djava.awt.headless=true"])
->>>>>>> f3640d01
